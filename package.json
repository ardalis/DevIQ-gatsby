--- conflicted
+++ resolved
@@ -10,12 +10,8 @@
     "@rocketseat/gatsby-theme-docs": "^3.2.0",
     "@weknow/gatsby-remark-twitter": "^0.2.3",
     "gatsby": "^4.24.0",
-<<<<<<< HEAD
     "gatsby-plugin-canonical-urls": "^2.10.0",
-=======
-    "gatsby-plugin-canonical-urls": "^4.25.0",
     "gatsby-plugin-feed": "^4.25.0",
->>>>>>> fa4a0d8d
     "gatsby-plugin-google-analytics": "^4.24.0",
     "gatsby-plugin-manifest": "^4.25.0",
     "gatsby-plugin-canonical-urls": "^4.25.0",
