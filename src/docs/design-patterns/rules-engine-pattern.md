---
title: "Rules Engine Pattern"
date: "2023-11-17"
description: "The Rules Engine pattern allows complex business rules to be defined, managed, and applied outside of the main application code."
featuredImage: "./images/rules-engine-pattern.png"
---
The Rules Engine Pattern is classified as a behavioral design pattern, as noted in the _Design Patterns_ book by the Gang of Four. This pattern is a design pattern that allows developers to define and manage complex business rules outside of the main application code. It encapsulates the logic for evaluating these rules and applying them to data, making it easier to modify and maintain the rules without affecting the underlying code.

The Rules Engine Pattern has three components - the rules engine, a collection of rules, and an input to which the rules need applied. 

A **rules engine** processes a set of rules and applies the rules to generate a result. A **rule** describes a condition and may calculate a value.

An example of something that uses a rules engine could be your email client. If your email client allows you to set up automatic handling of email - such as filtering of emails so that you can move messages with a subject or sender to a folder, it is most likely using a rules engine.

![Animated version of the Rules Engine pattern - where your cousin sends you an email message, which goes to your Inbox. From the Inbox, the message gets sent to a Rules Engine for processing. The Rules Engine sees a rule that messages from your cousin go to a Family folder. The message ends up in the Family folder under Inbox.](images/rules-engine-in-action-animated.gif)

Another example of a rules engine is when you go shopping online. Think of the stores that have 25% off of products in a particular category, individual items on sale, and also a discount for free shipping if an order hits a certain value. The 25% off of products in a particular category is a rule. Individual items on sale are separate rules. The discount for free shipping is another rule. The rules engine knows how to handle the rules, prioritizing rules, and generating the cart totals for the online shopping transaction.

## Benefits of Using a Rules Engine

These are some of the benefits for using this approach:

- **Improved maintainability**: Rules can be easily added, modified, or removed without changing the core application code.

- **Increased flexibility**: Business rules can be adapted to changing requirements without requiring redeployment of the entire application.

- **Enhanced reusability**: Rules can be shared and reused across different applications and domains.

- **Clearer separation of concerns**: Business logic is separated from application code, making the code more maintainable and easier to understand.

- **Centralized management**: Rules are managed in a centralized location, providing better control and visibility over business logic.

## Classes in the Rules Engine Pattern

```mermaid
classDiagram

class RulesEngine{
    - RulesCollection
}

class Rule{
    + Evaluate()
    + IsMatch(Context context) // optional
}

class AbstractRule {  
    <<interface>>  
}
RulesEngine..>Rule
Rule--|>AbstractRule
```

## Sample Logic that Could Benefit from the Rules Engine Pattern

This is sample logic for the rules engine pattern using an online shop:

- All books in the Technology category are 25% off.
- All books for Publisher A are also running a deal of 20% off.
- All books released this month and this year are on sale with a 15% off discount.
- Customers who are subscribed to our newsletter may have a special custom discount count to take 30% off for their loyalty.
- If a cart has the discount code FREESHIP, then shipping is free.

If you think you would want to process this as a series of `if` statements, that is an option. However, the Rules Engine pattern may make more sense.

## Refactoring Guidance for this Pattern

If you do have logic similar to the above with a series of `if` statements for processing, you can refactor your code towards the Rule Engine pattern using these steps:

1. Extract the individual `if` conditions into methods.
2. Convert the methods into rules.
3. Create the Rules Engine to evaluate the rules.
4. Replace the old `if` stack with a call to the Rules Engine.

## Guidance for Rules for a Rules Engine

These are some key things to note about rules:

- Each rule should follow the [Single Responsibility Principle](/principles/single-responsibility-principle).
- In order to ensure the rule follows the Single Responsibility Principle, keep the [KISS Principle](/principles/keep-it-simple) in mind. Keep it simple!
- Rules may be ordered, filtered, or aggregated as necessary.
- The rules engine determines how to process the rules.
  - The logic for determining priorities of the rules lives within the rules engine.

When implementing the rules engine:

- Accept the rules collection in the engine constructor.
- Apply the rules to a given input - a context or system state.
- Apply, aggregate, and filter the rules in an order appropriate for the business logic.
- Allow rules and sets of rules to be swapped via methods.

## Related Patterns

- [Specification Pattern](/design-patterns/specification-pattern) - separate query logic from your application
- [Chain of Responsibility](/design-patterns/chain-of-responsibility-pattern) - used for sequencing the rules for processing
- [Strategy Pattern](/design-patterns/strategy-pattern) - encapsulate rule execution strategies
- Command - encapsulate rule actions as discrete commands for testability and separation of concerns
<<<<<<< HEAD
- Observer - can be used to notify parties when rules are triggered or applied
- [Mediator Pattern](/design-patterns/mediator-pattern) - acts as the orchestrator between the Rules Engine and its dependent components
=======
- [Observer Pattern](/design-patterns/observer-pattern) - can be used to notify parties when rules are triggered or applied
>>>>>>> 96a44271

## Frequently Asked Questions

❓ **Is it violating Open Closed principle if the rule returns a value that includes extra information? I've got a combination of First match and aggregation.**

No that’s probably fine. If your engine code gets too complex maybe you create types representing the different kinds of rules and/or their results that let you Replace Conditional with Polymorphism.

❓**In the case of ordered rules, is it wrong to pass (and change) contextual information from one rule to the next?**

This isn't wrong, but [Chain of Responsibility](/design-patterns/chain-of-responsibility-pattern) might be a better fit.

## References

- [C# Design Patterns: Rules Engine Pattern (Pluralsight)](https://www.pluralsight.com/courses/c-sharp-design-patterns-rules-pattern)
- [Use the Decorator, Mediator, and Chain of Responsibility Patterns in C#](https://www.youtube.com/watch?v=eSQHpfaYspw)<|MERGE_RESOLUTION|>--- conflicted
+++ resolved
@@ -95,12 +95,8 @@
 - [Chain of Responsibility](/design-patterns/chain-of-responsibility-pattern) - used for sequencing the rules for processing
 - [Strategy Pattern](/design-patterns/strategy-pattern) - encapsulate rule execution strategies
 - Command - encapsulate rule actions as discrete commands for testability and separation of concerns
-<<<<<<< HEAD
-- Observer - can be used to notify parties when rules are triggered or applied
 - [Mediator Pattern](/design-patterns/mediator-pattern) - acts as the orchestrator between the Rules Engine and its dependent components
-=======
 - [Observer Pattern](/design-patterns/observer-pattern) - can be used to notify parties when rules are triggered or applied
->>>>>>> 96a44271
 
 ## Frequently Asked Questions
 
