--- conflicted
+++ resolved
@@ -1,12 +1,7 @@
 ---
 title: "Separation of Concerns"
-<<<<<<< HEAD
-date: "2024-08-19"
+date: "2024-08-23"
 description: Learn about the Separation of Concerns (SoC) principle in software design. Discover how breaking down software into distinct sections with specific responsibilities enhances modularity and maintainability.
-=======
-date: "2024-08-23"
-description: A key principle of software development and architecture is the notion of separation of concerns.
->>>>>>> ddfe4c7e
 featuredImage: "./images/separation-of-concerns-400x400.jpg"
 ---
 
